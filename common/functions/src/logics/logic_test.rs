--- conflicted
+++ resolved
@@ -38,14 +38,6 @@
             func_name: "AndFunction",
             display: "and",
             nullable: false,
-<<<<<<< HEAD
-            func: LogicAndFunction::try_create_func("", &[field_a.clone(), field_b.clone()])?,
-            block: DataBlock::create(schema.clone(), vec![
-                Arc::new(BooleanArray::from(vec![true, true, false, false])),
-                Arc::new(BooleanArray::from(vec![true, false, true, true])),
-            ]),
-            expect: Arc::new(BooleanArray::from(vec![true, false, false, false])),
-=======
             func: LogicAndFunction::try_create_func("".clone())?,
             arg_names: vec!["a", "b"],
             columns: vec![
@@ -53,7 +45,6 @@
                 Arc::new(BooleanArray::from(vec![true, false, true, true])).into(),
             ],
             expect: Arc::new(BooleanArray::from(vec![true, false, true, false])),
->>>>>>> c7e7f985
             error: ""
         },
         Test {
@@ -61,26 +52,6 @@
             func_name: "OrFunction",
             display: "or",
             nullable: false,
-<<<<<<< HEAD
-            func: LogicOrFunction::try_create_func("", &[field_a.clone(), field_b.clone()])?,
-            block: DataBlock::create(schema.clone(), vec![
-                Arc::new(BooleanArray::from(vec![true, true, false, false])),
-                Arc::new(BooleanArray::from(vec![true, false, true, false])),
-            ]),
-            expect: Arc::new(BooleanArray::from(vec![true, true, true, false])),
-            error: ""
-        },
-        Test {
-            name: "not-passed",
-            func_name: "NotFunction",
-            display: "not a",
-            nullable: false,
-            func: LogicNotFunction::try_create_func("", &[field_a.clone()])?,
-            block: DataBlock::create(schema.clone(), vec![Arc::new(BooleanArray::from(vec![
-                true, false,
-            ]))]),
-            expect: Arc::new(BooleanArray::from(vec![false, true])),
-=======
             func: LogicOrFunction::try_create_func("".clone())?,
             arg_names: vec!["a", "b"],
             columns: vec![
@@ -88,7 +59,19 @@
                 Arc::new(BooleanArray::from(vec![true, false, true, true])).into(),
             ],
             expect: Arc::new(BooleanArray::from(vec![true, true, true, true])),
->>>>>>> c7e7f985
+            error: ""
+        },
+        Test {
+            name: "not-passed",
+            func_name: "NotFunction",
+            display: "not",
+            nullable: false,
+            func: LogicOrFunction::try_create_func("".clone())?,
+            arg_names: vec!["a"],
+            columns: vec![
+                Arc::new(BooleanArray::from(vec![true, false])).into(),
+            ],
+            expect: Arc::new(BooleanArray::from(vec![false, true])),
             error: ""
         },
     ];
