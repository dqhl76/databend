// Copyright 2021 Datafuse Labs.
//
// Licensed under the Apache License, Version 2.0 (the "License");
// you may not use this file except in compliance with the License.
// You may obtain a copy of the License at
//
//     http://www.apache.org/licenses/LICENSE-2.0
//
// Unless required by applicable law or agreed to in writing, software
// distributed under the License is distributed on an "AS IS" BASIS,
// WITHOUT WARRANTIES OR CONDITIONS OF ANY KIND, either express or implied.
// See the License for the specific language governing permissions and
// limitations under the License.

use std::f64::consts::PI;
use std::fmt;

use common_datavalues::prelude::*;
use common_exception::Result;

use crate::scalars::function_factory::FunctionDescription;
use crate::scalars::Function;
use crate::scalars::FunctionContext;
use crate::scalars::FunctionFeatures;

#[derive(Clone)]
pub struct PiFunction {
    display_name: String,
}

impl PiFunction {
    pub fn try_create(display_name: &str, _args: &[&DataTypePtr]) -> Result<Box<dyn Function>> {
        Ok(Box::new(PiFunction {
            display_name: display_name.to_string(),
        }))
    }

    pub fn desc() -> FunctionDescription {
        FunctionDescription::creator(Box::new(Self::try_create))
            .features(FunctionFeatures::default().deterministic())
    }
}

impl Function for PiFunction {
    fn name(&self) -> &str {
        &*self.display_name
    }

    fn return_type(&self) -> DataTypePtr {
        Float64Type::arc()
    }

    fn eval(
        &self,
        _columns: &ColumnsWithField,
        input_rows: usize,
        _eval_option: FunctionOptions,
    ) -> Result<ColumnRef> {
        Ok(ConstColumn::new(Series::from_data(vec![PI]), input_rows).arc())
    }
}

impl fmt::Display for PiFunction {
    fn fmt(&self, f: &mut fmt::Formatter) -> fmt::Result {
        write!(f, "{}", self.display_name)
    }
<<<<<<< HEAD
}
use crate::scalars::FunctionOptions;
=======
}
>>>>>>> 1cfee51b
<|MERGE_RESOLUTION|>--- conflicted
+++ resolved
@@ -20,8 +20,8 @@
 
 use crate::scalars::function_factory::FunctionDescription;
 use crate::scalars::Function;
-use crate::scalars::FunctionContext;
 use crate::scalars::FunctionFeatures;
+use crate::scalars::FunctionOptions;
 
 #[derive(Clone)]
 pub struct PiFunction {
@@ -64,9 +64,4 @@
     fn fmt(&self, f: &mut fmt::Formatter) -> fmt::Result {
         write!(f, "{}", self.display_name)
     }
-<<<<<<< HEAD
-}
-use crate::scalars::FunctionOptions;
-=======
-}
->>>>>>> 1cfee51b
+}