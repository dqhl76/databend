// Copyright 2022 Datafuse Labs.
//
// Licensed under the Apache License, Version 2.0 (the "License");
// you may not use this file except in compliance with the License.
// You may obtain a copy of the License at
//
//     http://www.apache.org/licenses/LICENSE-2.0
//
// Unless required by applicable law or agreed to in writing, software
// distributed under the License is distributed on an "AS IS" BASIS,
// WITHOUT WARRANTIES OR CONDITIONS OF ANY KIND, either express or implied.
// See the License for the specific language governing permissions and
// limitations under the License.

use std::alloc::Layout;
use std::fmt;
use std::sync::Arc;

use common_arrow::arrow::bitmap::Bitmap;
use common_base::base::ThreadPool;
use common_exception::ErrorCode;
use common_exception::Result;
use common_expression::types::DataType;
use common_expression::Column;
use common_expression::ColumnBuilder;
use common_expression::Scalar;

use super::StateAddr;

pub type AggregateFunctionRef = Arc<dyn AggregateFunction>;

/// AggregateFunction
/// In AggregateFunction, all datablock columns are not ConstantColumn, we take the column as Full columns
pub trait AggregateFunction: fmt::Display + Sync + Send {
    fn name(&self) -> &str;
    fn return_type(&self) -> Result<DataType>;

    fn init_state(&self, place: StateAddr);
    fn state_layout(&self) -> Layout;

    // accumulate is to accumulate the arrays in batch mode
    // common used when there is no group by for aggregate function
    fn accumulate(
        &self,
        _place: StateAddr,
        _columns: &[Column],
        _validity: Option<&Bitmap>,
        _input_rows: usize,
    ) -> Result<()>;

    // used when we need to calculate with group keys
    fn accumulate_keys(
        &self,
        places: &[StateAddr],
        offset: usize,
        columns: &[Column],
        _input_rows: usize,
    ) -> Result<()> {
        for (row, place) in places.iter().enumerate() {
            self.accumulate_row(place.next(offset), columns, row)?;
        }
        Ok(())
    }

    // Used in aggregate_null_adaptor
    fn accumulate_row(&self, _place: StateAddr, _columns: &[Column], _row: usize) -> Result<()>;

    // serialize  the state into binary array
    fn serialize(&self, _place: StateAddr, _writer: &mut Vec<u8>) -> Result<()>;

    fn deserialize(&self, _place: StateAddr, _reader: &mut &[u8]) -> Result<()>;

    fn merge(&self, _place: StateAddr, _rhs: StateAddr) -> Result<()>;

    // TODO append the value into the column builder
    fn merge_result(&self, _place: StateAddr, _builder: &mut ColumnBuilder) -> Result<()>;

<<<<<<< HEAD
    fn support_merge_parallel(&self) -> bool {
        false
    }

    fn merge_parallel(
        &self,
        _pool: &mut ThreadPool,
        _place: StateAddr,
        _rhs: StateAddr,
    ) -> Result<()> {
        Err(ErrorCode::Unimplemented(format!(
            "merge_parallel is not implemented for {}",
            self.name()
        )))
    }

=======
    // std::mem::needs_drop::<State>
    // if true will call drop_state
>>>>>>> f4a4ea85
    fn need_manual_drop_state(&self) -> bool {
        false
    }

    /// # Safety
    /// The caller must ensure that the [`_place`] has defined memory.
    unsafe fn drop_state(&self, _place: StateAddr) {}

    fn get_own_null_adaptor(
        &self,
        _nested_function: AggregateFunctionRef,
        _params: Vec<Scalar>,
        _arguments: Vec<DataType>,
    ) -> Result<Option<AggregateFunctionRef>> {
        Ok(None)
    }

    fn get_if_condition(&self, _columns: &[Column]) -> Option<Bitmap> {
        None
    }

    // some features
    fn convert_const_to_full(&self) -> bool {
        true
    }
}<|MERGE_RESOLUTION|>--- conflicted
+++ resolved
@@ -75,7 +75,6 @@
     // TODO append the value into the column builder
     fn merge_result(&self, _place: StateAddr, _builder: &mut ColumnBuilder) -> Result<()>;
 
-<<<<<<< HEAD
     fn support_merge_parallel(&self) -> bool {
         false
     }
@@ -92,10 +91,8 @@
         )))
     }
 
-=======
     // std::mem::needs_drop::<State>
     // if true will call drop_state
->>>>>>> f4a4ea85
     fn need_manual_drop_state(&self) -> bool {
         false
     }
