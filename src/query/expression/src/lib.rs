// Copyright 2022 Datafuse Labs.
//
// Licensed under the Apache License, Version 2.0 (the "License");
// you may not use this file except in compliance with the License.
// You may obtain a copy of the License at
//
//     http://www.apache.org/licenses/LICENSE-2.0
//
// Unless required by applicable law or agreed to in writing, software
// distributed under the License is distributed on an "AS IS" BASIS,
// WITHOUT WARRANTIES OR CONDITIONS OF ANY KIND, either express or implied.
// See the License for the specific language governing permissions and
// limitations under the License.

#![feature(const_try)]
#![feature(iterator_try_reduce)]
#![feature(const_fmt_arguments_new)]
#![feature(box_patterns)]
#![feature(type_ascription)]
#![feature(associated_type_defaults)]
#![allow(clippy::len_without_is_empty)]
#![allow(clippy::needless_lifetimes)]
#![feature(const_maybe_uninit_as_mut_ptr)]
#![feature(anonymous_lifetime_in_impl_trait)]
#![feature(const_mut_refs)]
#![feature(generic_const_exprs)]
#![allow(incomplete_features)]
#![feature(core_intrinsics)]
#![feature(iter_order_by)]

pub type Result<T> = std::result::Result<T, (crate::Span, String)>;
#[allow(dead_code)]
mod chunk;

pub mod converts;
mod evaluator;
mod expression;
mod function;
mod kernels;
mod property;
mod register;
<<<<<<< HEAD
pub mod schema;
=======
>>>>>>> 7cb23ced
pub mod serializations;
pub mod type_check;
pub mod types;
pub mod utils;
pub mod values;

pub use crate::chunk::*;
pub use crate::evaluator::*;
pub use crate::expression::*;
pub use crate::function::*;
pub use crate::kernels::*;
pub use crate::property::*;
pub use crate::register::*;
<<<<<<< HEAD
pub use crate::schema::*;
pub use crate::serializations::TypeSerializer;
pub use crate::serializations::TypeSerializerImpl;
pub use crate::utils::serialize_chunks;
=======
pub use crate::serializations::TypeSerializer;
>>>>>>> 7cb23ced
pub use crate::values::*;<|MERGE_RESOLUTION|>--- conflicted
+++ resolved
@@ -39,10 +39,7 @@
 mod kernels;
 mod property;
 mod register;
-<<<<<<< HEAD
 pub mod schema;
-=======
->>>>>>> 7cb23ced
 pub mod serializations;
 pub mod type_check;
 pub mod types;
@@ -56,12 +53,7 @@
 pub use crate::kernels::*;
 pub use crate::property::*;
 pub use crate::register::*;
-<<<<<<< HEAD
 pub use crate::schema::*;
 pub use crate::serializations::TypeSerializer;
-pub use crate::serializations::TypeSerializerImpl;
 pub use crate::utils::serialize_chunks;
-=======
-pub use crate::serializations::TypeSerializer;
->>>>>>> 7cb23ced
 pub use crate::values::*;