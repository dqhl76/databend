--- conflicted
+++ resolved
@@ -36,12 +36,8 @@
     let mut buf: Vec<u8> = Vec::new();
     for s in sources {
         let value = parse_value(s.as_bytes()).unwrap();
-<<<<<<< HEAD
+        expect_array.push(value.clone());
         value.to_vec(&mut buf);
-=======
-        expect_array.push(value.clone());
-        value.to_vec(&mut buf).unwrap();
->>>>>>> 6839b0b2
         offsets.push(buf.len());
     }
     let mut values = Vec::with_capacity(offsets.len());
@@ -87,13 +83,9 @@
     let mut expect_object = Object::new();
     for (key, s) in keys.iter().zip(sources.iter()) {
         let value = parse_value(s.as_bytes()).unwrap();
-<<<<<<< HEAD
-        value.to_vec(&mut buf);
-=======
         expect_object.insert(key.clone(), value.clone());
 
-        value.to_vec(&mut buf).unwrap();
->>>>>>> 6839b0b2
+        value.to_vec(&mut buf);
         offsets.push(buf.len());
     }
 
@@ -188,12 +180,8 @@
         let lvalue = parse_value(l.as_bytes()).unwrap();
         lvalue.to_vec(&mut lbuf);
         let rvalue = parse_value(r.as_bytes()).unwrap();
-<<<<<<< HEAD
         rvalue.to_vec(&mut rbuf);
-=======
-        rvalue.to_vec(&mut rbuf).unwrap();
 
->>>>>>> 6839b0b2
         let res = compare(&lbuf, &rbuf).unwrap();
         assert_eq!(res, expect);
 
