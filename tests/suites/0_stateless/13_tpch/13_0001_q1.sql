--- conflicted
+++ resolved
@@ -1,8 +1,3 @@
-<<<<<<< HEAD
--- set enable_planner_v2 = 1;
-=======
-
->>>>>>> 21ca86e9
 select
     l_returnflag,
     l_linestatus,
