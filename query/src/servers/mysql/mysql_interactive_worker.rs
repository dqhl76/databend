// Copyright 2021 Datafuse Labs.
//
// Licensed under the Apache License, Version 2.0 (the "License");
// you may not use this file except in compliance with the License.
// You may obtain a copy of the License at
//
//     http://www.apache.org/licenses/LICENSE-2.0
//
// Unless required by applicable law or agreed to in writing, software
// distributed under the License is distributed on an "AS IS" BASIS,
// WITHOUT WARRANTIES OR CONDITIONS OF ANY KIND, either express or implied.
// See the License for the specific language governing permissions and
// limitations under the License.

use std::marker::PhantomData;
use std::sync::Arc;
use std::time::Instant;

use common_base::TrySpawn;
use common_datablocks::DataBlock;
use common_exception::ErrorCode;
use common_exception::Result;
use common_exception::ToErrorCode;
use common_io::prelude::*;
use common_planners::PlanNode;
use common_tracing::tracing;
use common_tracing::tracing::debug;
use common_tracing::tracing::Instrument;
use metrics::histogram;
use opensrv_mysql::AsyncMysqlShim;
use opensrv_mysql::ErrorKind;
use opensrv_mysql::InitWriter;
use opensrv_mysql::ParamParser;
use opensrv_mysql::QueryResultWriter;
use opensrv_mysql::StatementMetaWriter;
use rand::RngCore;
use tokio_stream::StreamExt;

use crate::interpreters::Interpreter;
use crate::interpreters::InterpreterFactory;
use crate::interpreters::SelectInterpreterV2;
use crate::servers::mysql::writers::DFInitResultWriter;
use crate::servers::mysql::writers::DFQueryResultWriter;
use crate::servers::mysql::MySQLFederated;
use crate::servers::mysql::MYSQL_VERSION;
use crate::sessions::QueryContext;
use crate::sessions::SessionRef;
use crate::sql::PlanParser;
use crate::users::CertifiedInfo;

struct InteractiveWorkerBase<W: std::io::Write> {
    session: SessionRef,
    generic_hold: PhantomData<W>,
}

pub struct InteractiveWorker<W: std::io::Write> {
    session: SessionRef,
    base: InteractiveWorkerBase<W>,
    version: String,
    salt: [u8; 20],
    client_addr: String,
}

#[async_trait::async_trait]
impl<W: std::io::Write + Send + Sync> AsyncMysqlShim<W> for InteractiveWorker<W> {
    type Error = ErrorCode;

    fn version(&self) -> &str {
        self.version.as_str()
    }

    fn connect_id(&self) -> u32 {
        u32::from_le_bytes([0x08, 0x00, 0x00, 0x00])
    }

    fn default_auth_plugin(&self) -> &str {
        "mysql_native_password"
    }

    fn auth_plugin_for_username(&self, _user: &[u8]) -> &str {
        "mysql_native_password"
    }

    fn salt(&self) -> [u8; 20] {
        self.salt
    }

    async fn authenticate(
        &self,
        _auth_plugin: &str,
        username: &[u8],
        salt: &[u8],
        auth_data: &[u8],
    ) -> bool {
        let username = String::from_utf8_lossy(username);
        let client_addr = self.client_addr.clone();
        let info = CertifiedInfo::create(&username, auth_data, &client_addr);

        let authenticate = self.base.authenticate(salt, info);
        match authenticate.await {
            Ok(res) => res,
            Err(failure) => {
                tracing::error!(
                    "MySQL handler authenticate failed, \
                        user_name: {}, \
                        client_address: {}, \
                        failure_cause: {}",
                    username,
                    client_addr,
                    failure
                );
                false
            }
        }
    }

    async fn on_prepare<'a>(
        &'a mut self,
        query: &'a str,
        writer: StatementMetaWriter<'a, W>,
    ) -> Result<()> {
        if self.session.is_aborting() {
            writer.error(
                ErrorKind::ER_ABORTING_CONNECTION,
                "Aborting this connection. because we are try aborting server.".as_bytes(),
            )?;

            return Err(ErrorCode::AbortedSession(
                "Aborting this connection. because we are try aborting server.",
            ));
        }

        self.base.do_prepare(query, writer).await
    }

    async fn on_execute<'a>(
        &'a mut self,
        id: u32,
        param: ParamParser<'a>,
        writer: QueryResultWriter<'a, W>,
    ) -> Result<()> {
        if self.session.is_aborting() {
            writer.error(
                ErrorKind::ER_ABORTING_CONNECTION,
                "Aborting this connection. because we are try aborting server.".as_bytes(),
            )?;

            return Err(ErrorCode::AbortedSession(
                "Aborting this connection. because we are try aborting server.",
            ));
        }

        self.base.do_execute(id, param, writer).await
    }

    async fn on_close<'a>(&'a mut self, id: u32)
    where W: 'async_trait {
        self.base.do_close(id).await;
    }

    async fn on_query<'a>(
        &'a mut self,
        query: &'a str,
        writer: QueryResultWriter<'a, W>,
    ) -> Result<()> {
        if self.session.is_aborting() {
            writer.error(
                ErrorKind::ER_ABORTING_CONNECTION,
                "Aborting this connection. because we are try aborting server.".as_bytes(),
            )?;

            return Err(ErrorCode::AbortedSession(
                "Aborting this connection. because we are try aborting server.",
            ));
        }

        let mut writer = DFQueryResultWriter::create(writer);

        let instant = Instant::now();
        let blocks = self.base.do_query(query).await;

        let mut write_result = writer.write(blocks);

        if let Err(cause) = write_result {
            let suffix = format!("(while in query {})", query);
            write_result = Err(cause.add_message_back(suffix));
        }

        histogram!(
            super::mysql_metrics::METRIC_MYSQL_PROCESSOR_REQUEST_DURATION,
            instant.elapsed()
        );

        write_result
    }

    async fn on_init<'a>(
        &'a mut self,
        database_name: &'a str,
        writer: InitWriter<'a, W>,
    ) -> Result<()> {
        if self.session.is_aborting() {
            writer.error(
                ErrorKind::ER_ABORTING_CONNECTION,
                "Aborting this connection. because we are try aborting server.".as_bytes(),
            )?;

            return Err(ErrorCode::AbortedSession(
                "Aborting this connection. because we are try aborting server.",
            ));
        }

        DFInitResultWriter::create(writer).write(self.base.do_init(database_name).await)
    }
}

impl<W: std::io::Write> InteractiveWorkerBase<W> {
    async fn authenticate(&self, salt: &[u8], info: CertifiedInfo) -> Result<bool> {
        let user_name = &info.user_name;
        let client_ip = info.user_client_address.split(':').collect::<Vec<_>>()[0];

        let ctx = self.session.create_query_context().await?;
        let user_manager = ctx.get_user_manager();
        let user_info = user_manager
            .get_user_with_client_ip(&ctx.get_tenant(), user_name, client_ip)
            .await?;

        let authed = user_info.auth_info.auth_mysql(&info.user_password, salt)?;
        if authed {
            self.session.set_current_user(user_info);
        }
        Ok(authed)
    }

    async fn do_prepare(&mut self, _: &str, writer: StatementMetaWriter<'_, W>) -> Result<()> {
        writer.error(
            ErrorKind::ER_UNKNOWN_ERROR,
            "Prepare is not support in Databend.".as_bytes(),
        )?;
        Ok(())
    }

    async fn do_execute(
        &mut self,
        _: u32,
        _: ParamParser<'_>,
        writer: QueryResultWriter<'_, W>,
    ) -> Result<()> {
        writer.error(
            ErrorKind::ER_UNKNOWN_ERROR,
            "Execute is not support in Databend.".as_bytes(),
        )?;
        Ok(())
    }

    async fn do_close(&mut self, _: u32) {}

    // Check the query is a federated or driver setup command.
    // Here we fake some values for the command which Databend not supported.
    fn federated_server_command_check(&self, query: &str) -> Option<DataBlock> {
        let federated = MySQLFederated::create();
        federated.check(query)
    }

    #[tracing::instrument(level = "debug", skip(self))]
    async fn do_query(&mut self, query: &str) -> Result<(Vec<DataBlock>, String)> {
        match self.federated_server_command_check(query) {
            Some(data_block) => {
                tracing::info!("Federated query: {}", query);
                if data_block.num_rows() > 0 {
                    tracing::info!("Federated response: {:?}", data_block);
                }
                Ok((vec![data_block], String::from("")))
            }
            None => {
                tracing::info!("Normal query: {}", query);
                let context = self.session.create_query_context().await?;
                context.attach_query_str(query);

                let (plan, hints) = PlanParser::parse_with_hint(query, context.clone()).await;
<<<<<<< HEAD
                let plan = plan?;
                debug!("\nget query plan:\n{:?}", plan);
=======
                if let (Some(hint_error_code), Err(error_code)) = (
                    hints
                        .iter()
                        .find(|v| v.error_code.is_some())
                        .and_then(|x| x.error_code),
                    &plan,
                ) {
                    // Pre-check if parsing error can be ignored
                    if hint_error_code == error_code.code() {
                        return Ok((vec![DataBlock::empty()], String::from("")));
                    }
                }

                let plan = plan?;
                tracing::debug!("Get logic plan:\n{:?}", plan);

                let settings = context.get_settings();

                let interpreter: Arc<dyn Interpreter> =
                    if settings.get_enable_new_processor_framework()? != 0
                        && context.get_cluster().is_empty()
                        && settings.get_enable_planner_v2()? != 0
                        && matches!(plan, PlanNode::Select(..))
                    {
                        // New planner is enabled, and the statement is ensured to be `SELECT` statement.
                        SelectInterpreterV2::try_create(context.clone(), query)?
                    } else {
                        InterpreterFactory::get(context.clone(), plan)?
                    };
>>>>>>> caf9991b

                match hints
                    .iter()
                    .find(|v| v.error_code.is_some())
                    .and_then(|x| x.error_code)
                {
                    None => Self::exec_query(interpreter, &context).await,
                    Some(hint_error_code) => match Self::exec_query(interpreter, &context).await {
                        Ok(_) => Err(ErrorCode::UnexpectedError(format!(
                            "Expected server error code: {} but got: Ok.",
                            hint_error_code
                        ))),
                        Err(error_code) => {
                            if hint_error_code == error_code.code() {
                                Ok((vec![DataBlock::empty()], String::from("")))
                            } else {
                                let actual_code = error_code.code();
                                Err(error_code.add_message(format!(
                                    "Expected server error code: {} but got: {}.",
                                    hint_error_code, actual_code
                                )))
                            }
                        }
                    },
                }
            }
        }
    }

    #[tracing::instrument(level = "debug", skip(interpreter, context))]
    async fn exec_query(
<<<<<<< HEAD
        plan: PlanNode,
        context: &Arc<QueryContext>,
    ) -> Result<(Vec<DataBlock>, String)> {
        let instant = Instant::now();
        let interpreter = InterpreterFactory::get(context.clone(), plan)?;
=======
        interpreter: Arc<dyn Interpreter>,
        context: &Arc<QueryContext>,
    ) -> Result<(Vec<DataBlock>, String)> {
        let instant = Instant::now();
>>>>>>> caf9991b

        let query_result = context.try_spawn(
            async move {
                // Write start query log.
                let _ = interpreter
                    .start()
                    .await
                    .map_err(|e| tracing::error!("interpreter.start.error: {:?}", e));
                let data_stream = interpreter.execute(None).await?;
                histogram!(
                    super::mysql_metrics::METRIC_INTERPRETER_USEDTIME,
                    instant.elapsed()
                );

                let collector = data_stream.collect::<Result<Vec<DataBlock>>>();
                let query_result = collector.await?;
                // Write finish query log.
                let _ = interpreter
                    .finish()
                    .await
                    .map_err(|e| tracing::error!("interpreter.finish.error: {:?}", e));

                Ok::<Vec<DataBlock>, ErrorCode>(query_result)
            }
            .in_current_span(),
        )?;

        let query_result = query_result
            .await
            .map_err_to_code(ErrorCode::TokioError, || {
                "Cannot join handle from context's runtime"
            })?;
        query_result.map(|data| (data, Self::extra_info(context, instant)))
    }

    fn extra_info(context: &Arc<QueryContext>, instant: Instant) -> String {
        let progress = context.get_scan_progress_value();
        let seconds = instant.elapsed().as_nanos() as f64 / 1e9f64;
        format!(
            "Read {} rows, {} in {:.3} sec., {} rows/sec., {}/sec.",
            progress.rows,
            convert_byte_size(progress.bytes as f64),
            seconds,
            convert_number_size((progress.rows as f64) / (seconds as f64)),
            convert_byte_size((progress.bytes as f64) / (seconds as f64)),
        )
    }

    async fn do_init(&mut self, database_name: &str) -> Result<()> {
        if database_name.is_empty() {
            return Ok(());
        }
        let init_query = format!("USE `{}`;", database_name);

        let do_query = self.do_query(&init_query).await;
        match do_query {
            Ok(_) => Ok(()),
            Err(error_code) => Err(error_code),
        }
    }
}

impl<W: std::io::Write> InteractiveWorker<W> {
    pub fn create(session: SessionRef, client_addr: String) -> InteractiveWorker<W> {
        let mut bs = vec![0u8; 20];
        let mut rng = rand::thread_rng();
        rng.fill_bytes(bs.as_mut());

        let mut scramble: [u8; 20] = [0; 20];
        for i in 0..20 {
            scramble[i] = bs[i] & 0x7fu8;
            if scramble[i] == b'\0' || scramble[i] == b'$' {
                scramble[i] += 1;
            }
        }

        InteractiveWorker::<W> {
            session: session.clone(),
            base: InteractiveWorkerBase::<W> {
                session,
                generic_hold: PhantomData::default(),
            },
            salt: scramble,
            version: format!(
                "{}-{}",
                MYSQL_VERSION,
                *crate::configs::DATABEND_COMMIT_VERSION
            ),
            client_addr,
        }
    }
}<|MERGE_RESOLUTION|>--- conflicted
+++ resolved
@@ -24,7 +24,6 @@
 use common_io::prelude::*;
 use common_planners::PlanNode;
 use common_tracing::tracing;
-use common_tracing::tracing::debug;
 use common_tracing::tracing::Instrument;
 use metrics::histogram;
 use opensrv_mysql::AsyncMysqlShim;
@@ -278,10 +277,6 @@
                 context.attach_query_str(query);
 
                 let (plan, hints) = PlanParser::parse_with_hint(query, context.clone()).await;
-<<<<<<< HEAD
-                let plan = plan?;
-                debug!("\nget query plan:\n{:?}", plan);
-=======
                 if let (Some(hint_error_code), Err(error_code)) = (
                     hints
                         .iter()
@@ -311,7 +306,6 @@
                     } else {
                         InterpreterFactory::get(context.clone(), plan)?
                     };
->>>>>>> caf9991b
 
                 match hints
                     .iter()
@@ -343,18 +337,10 @@
 
     #[tracing::instrument(level = "debug", skip(interpreter, context))]
     async fn exec_query(
-<<<<<<< HEAD
-        plan: PlanNode,
-        context: &Arc<QueryContext>,
-    ) -> Result<(Vec<DataBlock>, String)> {
-        let instant = Instant::now();
-        let interpreter = InterpreterFactory::get(context.clone(), plan)?;
-=======
         interpreter: Arc<dyn Interpreter>,
         context: &Arc<QueryContext>,
     ) -> Result<(Vec<DataBlock>, String)> {
         let instant = Instant::now();
->>>>>>> caf9991b
 
         let query_result = context.try_spawn(
             async move {
