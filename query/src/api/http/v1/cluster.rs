--- conflicted
+++ resolved
@@ -29,18 +29,8 @@
 // cluster_state: the shared in memory state which store all nodes known to current node
 // return: return a list of cluster node information
 #[poem::handler]
-<<<<<<< HEAD
-pub async fn cluster_list_handler(sessions: Data<&Arc<SessionManager>>) -> ClusterTemplate {
-    let sessions = sessions.0;
-    ClusterTemplate {
-        result: list_nodes(sessions.clone()).await,
-    }
-}
-
-async fn list_nodes(sessions: Arc<SessionManager>) -> Result<String> {
-=======
 pub async fn cluster_list_handler(
-    sessions: Data<&SessionManagerRef>,
+    sessions: Data<&Arc<SessionManager>>,
 ) -> poem::Result<impl IntoResponse> {
     let nodes = list_nodes(sessions.0).await.map_err(|cause| {
         poem::Error::new(StatusCode::INTERNAL_SERVER_ERROR).with_reason(format!(
@@ -51,8 +41,7 @@
     Ok(Json(nodes))
 }
 
-async fn list_nodes(sessions: &SessionManagerRef) -> Result<Vec<Arc<NodeInfo>>> {
->>>>>>> 7e3046ac
+async fn list_nodes(sessions: &Arc<SessionManager>) -> Result<Vec<Arc<NodeInfo>>> {
     let watch_cluster_session = sessions.create_session("WatchCluster")?;
     let watch_cluster_context = watch_cluster_session.create_context().await?;
     Ok(watch_cluster_context.get_cluster().get_nodes())
