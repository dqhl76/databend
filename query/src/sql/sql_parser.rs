// Copyright 2020 Datafuse Labs.
//
// Licensed under the Apache License, Version 2.0 (the "License");
// you may not use this file except in compliance with the License.
// You may obtain a copy of the License at
//
//     http://www.apache.org/licenses/LICENSE-2.0
//
// Unless required by applicable law or agreed to in writing, software
// distributed under the License is distributed on an "AS IS" BASIS,
// WITHOUT WARRANTIES OR CONDITIONS OF ANY KIND, either express or implied.
// See the License for the specific language governing permissions and
// limitations under the License.
//
// Borrow from apache/arrow/rust/datafusion/src/sql/sql_parser
// See notice.md

use std::convert::TryFrom;
use std::time::Instant;

use common_exception::ErrorCode;
use common_meta_types::AuthType;
use common_meta_types::UserPrivilege;
use common_meta_types::UserPrivilegeType;
use common_planners::ExplainType;
use metrics::histogram;
use sqlparser::ast::BinaryOperator;
use sqlparser::ast::ColumnDef;
use sqlparser::ast::ColumnOptionDef;
use sqlparser::ast::Expr;
use sqlparser::ast::Ident;
use sqlparser::ast::SqlOption;
use sqlparser::ast::Statement;
use sqlparser::ast::TableConstraint;
use sqlparser::ast::Value;
use sqlparser::dialect::keywords::Keyword;
use sqlparser::dialect::Dialect;
use sqlparser::dialect::GenericDialect;
use sqlparser::parser::IsOptional;
use sqlparser::parser::Parser;
use sqlparser::parser::ParserError;
use sqlparser::tokenizer::Token;
use sqlparser::tokenizer::Tokenizer;
use sqlparser::tokenizer::Whitespace;

use super::statements::DfCopy;
use crate::sql::statements::DfAlterUser;
use crate::sql::statements::DfCreateDatabase;
use crate::sql::statements::DfCreateTable;
use crate::sql::statements::DfCreateUser;
use crate::sql::statements::DfDescribeTable;
use crate::sql::statements::DfDropDatabase;
use crate::sql::statements::DfDropTable;
use crate::sql::statements::DfDropUser;
use crate::sql::statements::DfExplain;
use crate::sql::statements::DfGrantObject;
use crate::sql::statements::DfGrantStatement;
use crate::sql::statements::DfInsertStatement;
use crate::sql::statements::DfKillStatement;
use crate::sql::statements::DfQueryStatement;
use crate::sql::statements::DfSetVariable;
use crate::sql::statements::DfShowCreateTable;
use crate::sql::statements::DfShowDatabases;
use crate::sql::statements::DfShowMetrics;
use crate::sql::statements::DfShowProcessList;
use crate::sql::statements::DfShowSettings;
use crate::sql::statements::DfShowTables;
use crate::sql::statements::DfShowUsers;
use crate::sql::statements::DfTruncateTable;
use crate::sql::statements::DfUseDatabase;
use crate::sql::DfHint;
use crate::sql::DfStatement;

// Use `Parser::expected` instead, if possible
macro_rules! parser_err {
    ($MSG:expr) => {
        Err(ParserError::ParserError($MSG.to_string().into()))
    };
}

/// SQL Parser
pub struct DfParser<'a> {
    parser: Parser<'a>,
}

impl<'a> DfParser<'a> {
    /// Parse the specified tokens
    pub fn new(sql: &str) -> Result<Self, ParserError> {
        let dialect = &GenericDialect {};
        DfParser::new_with_dialect(sql, dialect)
    }

    /// Parse the specified tokens with dialect
    pub fn new_with_dialect(sql: &str, dialect: &'a dyn Dialect) -> Result<Self, ParserError> {
        let mut tokenizer = Tokenizer::new(dialect, sql);
        let tokens = tokenizer.tokenize()?;

        Ok(DfParser {
            parser: Parser::new(tokens, dialect),
        })
    }

    /// Parse a SQL statement and produce a set of statements with dialect
    pub fn parse_sql(sql: &str) -> Result<(Vec<DfStatement>, Vec<DfHint>), ErrorCode> {
        let dialect = &GenericDialect {};
        let start = Instant::now();
        let result = DfParser::parse_sql_with_dialect(sql, dialect)?;
        histogram!(super::metrics::METRIC_PARSER_USEDTIME, start.elapsed());
        Ok(result)
    }

    /// Parse a SQL statement and produce a set of statements
    pub fn parse_sql_with_dialect(
        sql: &str,
        dialect: &dyn Dialect,
    ) -> Result<(Vec<DfStatement>, Vec<DfHint>), ParserError> {
        let mut parser = DfParser::new_with_dialect(sql, dialect)?;
        let mut stmts = Vec::new();

        let mut expecting_statement_delimiter = false;
        loop {
            // ignore empty statements (between successive statement delimiters)
            while parser.parser.consume_token(&Token::SemiColon) {
                expecting_statement_delimiter = false;
            }

            if parser.parser.peek_token() == Token::EOF {
                break;
            }
            if expecting_statement_delimiter {
                return parser.expected("end of statement", parser.parser.peek_token());
            }

            let statement = parser.parse_statement()?;
            stmts.push(statement);
            expecting_statement_delimiter = true;
        }

        let mut hints = Vec::new();

        let mut parser = DfParser::new_with_dialect(sql, dialect)?;
        loop {
            let token = parser.parser.next_token_no_skip();
            match token {
                Some(Token::Whitespace(Whitespace::SingleLineComment { comment, prefix })) => {
                    hints.push(DfHint::create_from_comment(comment, prefix));
                }
                Some(Token::Whitespace(Whitespace::Newline)) | Some(Token::EOF) | None => break,
                _ => continue,
            }
        }
        Ok((stmts, hints))
    }

    /// Report unexpected token
    fn expected<T>(&self, expected: &str, found: Token) -> Result<T, ParserError> {
        parser_err!(format!("Expected {}, found: {}", expected, found))
    }

    /// Parse a new expression
    pub fn parse_statement(&mut self) -> Result<DfStatement, ParserError> {
        match self.parser.peek_token() {
            Token::Word(w) => {
                match w.keyword {
                    Keyword::CREATE => {
                        self.parser.next_token();
                        self.parse_create()
                    }
                    Keyword::ALTER => {
                        self.parser.next_token();
                        self.parse_alter()
                    }
                    Keyword::DESC => {
                        self.parser.next_token();
                        self.parse_describe()
                    }
                    Keyword::DESCRIBE => {
                        self.parser.next_token();
                        self.parse_describe()
                    }
                    Keyword::DROP => {
                        self.parser.next_token();
                        self.parse_drop()
                    }
                    Keyword::EXPLAIN => {
                        self.parser.next_token();
                        self.parse_explain()
                    }
                    Keyword::SHOW => {
                        self.parser.next_token();
                        if self.consume_token("TABLES") {
                            let tok = self.parser.next_token();
                            match &tok {
                                Token::EOF | Token::SemiColon => {
                                    Ok(DfStatement::ShowTables(DfShowTables::All))
                                }
                                Token::Word(w) => match w.keyword {
                                    Keyword::LIKE => Ok(DfStatement::ShowTables(
                                        DfShowTables::Like(self.parser.parse_identifier()?),
                                    )),
                                    Keyword::WHERE => Ok(DfStatement::ShowTables(
                                        DfShowTables::Where(self.parser.parse_expr()?),
                                    )),
                                    Keyword::FROM | Keyword::IN => Ok(DfStatement::ShowTables(
                                        DfShowTables::FromOrIn(self.parser.parse_object_name()?),
                                    )),
                                    _ => self.expected("like or where", tok),
                                },
                                _ => self.expected("like or where", tok),
                            }
                        } else if self.consume_token("DATABASES") {
                            self.parse_show_databases()
                        } else if self.consume_token("SETTINGS") {
                            Ok(DfStatement::ShowSettings(DfShowSettings))
                        } else if self.consume_token("CREATE") {
                            self.parse_show_create()
                        } else if self.consume_token("PROCESSLIST") {
                            Ok(DfStatement::ShowProcessList(DfShowProcessList))
                        } else if self.consume_token("METRICS") {
                            Ok(DfStatement::ShowMetrics(DfShowMetrics))
                        } else if self.consume_token("USERS") {
                            Ok(DfStatement::ShowUsers(DfShowUsers))
                        } else {
                            self.expected("tables or settings", self.parser.peek_token())
                        }
                    }
                    Keyword::TRUNCATE => self.parse_truncate(),
                    Keyword::SET => self.parse_set(),
                    Keyword::INSERT => self.parse_insert(),
                    Keyword::SELECT | Keyword::WITH | Keyword::VALUES => self.parse_query(),
                    Keyword::GRANT => {
                        self.parser.next_token();
                        self.parse_grant()
                    }
                    Keyword::COPY => {
                        self.parser.next_token();
                        self.parse_copy()
                    }
                    Keyword::NoKeyword => match w.value.to_uppercase().as_str() {
                        // Use database
                        "USE" => self.parse_use_database(),
                        "KILL" => self.parse_kill_query(),
                        _ => self.expected("Keyword", self.parser.peek_token()),
                    },
                    _ => self.expected("an SQL statement", Token::Word(w)),
                }
            }
            Token::LParen => self.parse_query(),
            unexpected => self.expected("an SQL statement", unexpected),
        }
    }

    fn parse_query(&mut self) -> Result<DfStatement, ParserError> {
        // self.parser.prev_token();
        let native_query = self.parser.parse_query()?;
        Ok(DfStatement::Query(DfQueryStatement::try_from(
            native_query,
        )?))
    }

    fn parse_set(&mut self) -> Result<DfStatement, ParserError> {
        self.parser.next_token();
        match self.parser.parse_set()? {
            Statement::SetVariable {
                local,
                hivevar,
                variable,
                value,
            } => Ok(DfStatement::SetVariable(DfSetVariable {
                local,
                hivevar,
                variable,
                value,
            })),
            _ => parser_err!("Expect set Variable statement"),
        }
    }

    fn parse_insert(&mut self) -> Result<DfStatement, ParserError> {
        self.parser.next_token();
        match self.parser.parse_insert()? {
            Statement::Insert {
                or,
                table_name,
                columns,
                overwrite,
                source,
                partitioned,
                format,
                after_columns,
                table,
            } => Ok(DfStatement::InsertQuery(DfInsertStatement {
                or,
                table_name,
                columns,
                overwrite,
                source,
                partitioned,
                format,
                after_columns,
                table,
            })),
            _ => parser_err!("Expect set insert statement"),
        }
    }

    /// Parse an SQL EXPLAIN statement.
    pub fn parse_explain(&mut self) -> Result<DfStatement, ParserError> {
        // Parser is at the token immediately after EXPLAIN
        // Check for EXPLAIN VERBOSE
        let typ = match self.parser.peek_token() {
            Token::Word(w) => match w.value.to_uppercase().as_str() {
                "PIPELINE" => {
                    self.parser.next_token();
                    ExplainType::Pipeline
                }
                "GRAPH" => {
                    self.parser.next_token();
                    ExplainType::Graph
                }
                _ => ExplainType::Syntax,
            },
            _ => ExplainType::Syntax,
        };

        let statement = Box::new(self.parse_query()?);
        Ok(DfStatement::Explain(DfExplain { typ, statement }))
    }

    // parse show databases where database = xxx or where database
    fn parse_show_databases(&mut self) -> Result<DfStatement, ParserError> {
        if self.parser.parse_keyword(Keyword::WHERE) {
            let mut expr = self.parser.parse_expr()?;

            expr = self.replace_show_database(expr);

            Ok(DfStatement::ShowDatabases(DfShowDatabases {
                where_opt: Some(expr),
            }))
        } else if self.parser.parse_keyword(Keyword::LIKE) {
            let pattern = self.parser.parse_expr()?;

            let like_expr = Expr::BinaryOp {
                left: Box::new(Expr::Identifier(Ident::new("name"))),
                op: BinaryOperator::Like,
                right: Box::new(pattern),
            };
            Ok(DfStatement::ShowDatabases(DfShowDatabases {
                where_opt: Some(like_expr),
            }))
        } else if self.parser.peek_token() == Token::EOF
            || self.parser.peek_token() == Token::SemiColon
        {
            Ok(DfStatement::ShowDatabases(DfShowDatabases {
                where_opt: None,
            }))
        } else {
            self.expected("where or like", self.parser.peek_token())
        }
    }

    // This is a copy of the equivalent implementation in sqlparser.
    fn parse_columns(&mut self) -> Result<(Vec<ColumnDef>, Vec<TableConstraint>), ParserError> {
        let mut columns = vec![];
        let mut constraints = vec![];
        if !self.parser.consume_token(&Token::LParen) || self.parser.consume_token(&Token::RParen) {
            return Ok((columns, constraints));
        }

        loop {
            if let Some(constraint) = self.parser.parse_optional_table_constraint()? {
                constraints.push(constraint);
            } else if let Token::Word(_) = self.parser.peek_token() {
                let column_def = self.parse_column_def()?;
                columns.push(column_def);
            } else {
                return self.expected(
                    "column name or constraint definition",
                    self.parser.peek_token(),
                );
            }
            let comma = self.parser.consume_token(&Token::Comma);
            if self.parser.consume_token(&Token::RParen) {
                // allow a trailing comma, even though it's not in standard
                break;
            } else if !comma {
                return self.expected(
                    "',' or ')' after column definition",
                    self.parser.peek_token(),
                );
            }
        }

        Ok((columns, constraints))
    }

    /// This is a copy from sqlparser
    /// Parse a literal value (numbers, strings, date/time, booleans)
    fn parse_value(&mut self) -> Result<Value, ParserError> {
        match self.parser.next_token() {
            Token::Word(w) => match w.keyword {
                Keyword::TRUE => Ok(Value::Boolean(true)),
                Keyword::FALSE => Ok(Value::Boolean(false)),
                Keyword::NULL => Ok(Value::Null),
                Keyword::NoKeyword if w.quote_style.is_some() => match w.quote_style {
                    Some('"') => Ok(Value::DoubleQuotedString(w.value)),
                    Some('\'') => Ok(Value::SingleQuotedString(w.value)),
                    _ => self.expected("A value?", Token::Word(w))?,
                },
                _ => self.expected("a concrete value", Token::Word(w)),
            },
            // The call to n.parse() returns a bigdecimal when the
            // bigdecimal feature is enabled, and is otherwise a no-op
            // (i.e., it returns the input string).
            Token::Number(ref n, l) => match n.parse() {
                Ok(n) => Ok(Value::Number(n, l)),
                Err(e) => parser_err!(format!("Could not parse '{}' as number: {}", n, e)),
            },
            Token::SingleQuotedString(ref s) => Ok(Value::SingleQuotedString(s.to_string())),
            Token::NationalStringLiteral(ref s) => Ok(Value::NationalStringLiteral(s.to_string())),
            Token::HexStringLiteral(ref s) => Ok(Value::HexStringLiteral(s.to_string())),
            unexpected => self.expected("a value", unexpected),
        }
    }

    fn parse_column_def(&mut self) -> Result<ColumnDef, ParserError> {
        let name = self.parser.parse_identifier()?;
        let data_type = self.parser.parse_data_type()?;
        let collation = if self.parser.parse_keyword(Keyword::COLLATE) {
            Some(self.parser.parse_object_name()?)
        } else {
            None
        };
        let mut options = vec![];
        loop {
            if self.parser.parse_keyword(Keyword::CONSTRAINT) {
                let name = Some(self.parser.parse_identifier()?);
                if let Some(option) = self.parser.parse_optional_column_option()? {
                    options.push(ColumnOptionDef { name, option });
                } else {
                    return self.expected(
                        "constraint details after CONSTRAINT <name>",
                        self.parser.peek_token(),
                    );
                }
            } else if let Some(option) = self.parser.parse_optional_column_option()? {
                options.push(ColumnOptionDef { name: None, option });
            } else {
                break;
            };
        }
        Ok(ColumnDef {
            name,
            data_type,
            collation,
            options,
        })
    }

    fn parse_create(&mut self) -> Result<DfStatement, ParserError> {
        match self.parser.next_token() {
            Token::Word(w) => match w.keyword {
                Keyword::TABLE => self.parse_create_table(),
                Keyword::DATABASE => self.parse_create_database(),
                Keyword::USER => self.parse_create_user(),
                _ => self.expected("create statement", Token::Word(w)),
            },
            unexpected => self.expected("create statement", unexpected),
        }
    }

    fn parse_alter(&mut self) -> Result<DfStatement, ParserError> {
        match self.parser.next_token() {
            Token::Word(w) => match w.keyword {
                Keyword::USER => self.parse_alter_user(),
                _ => self.expected("alter statement", Token::Word(w)),
            },
            unexpected => self.expected("alter statement", unexpected),
        }
    }

    fn parse_create_database(&mut self) -> Result<DfStatement, ParserError> {
        let if_not_exists =
            self.parser
                .parse_keywords(&[Keyword::IF, Keyword::NOT, Keyword::EXISTS]);
        let db_name = self.parser.parse_object_name()?;

        let create = DfCreateDatabase {
            if_not_exists,
            name: db_name,
            options: vec![],
        };

        Ok(DfStatement::CreateDatabase(create))
    }

    fn parse_describe(&mut self) -> Result<DfStatement, ParserError> {
        let table_name = self.parser.parse_object_name()?;
        let desc = DfDescribeTable { name: table_name };
        Ok(DfStatement::DescribeTable(desc))
    }

    /// Drop database/table.
    fn parse_drop(&mut self) -> Result<DfStatement, ParserError> {
        match self.parser.next_token() {
            Token::Word(w) => match w.keyword {
                Keyword::DATABASE => self.parse_drop_database(),
                Keyword::TABLE => self.parse_drop_table(),
                Keyword::USER => self.parse_drop_user(),
                _ => self.expected("drop statement", Token::Word(w)),
            },
            unexpected => self.expected("drop statement", unexpected),
        }
    }

    /// Drop database.
    fn parse_drop_database(&mut self) -> Result<DfStatement, ParserError> {
        let if_exists = self.parser.parse_keywords(&[Keyword::IF, Keyword::EXISTS]);
        let db_name = self.parser.parse_object_name()?;

        let drop = DfDropDatabase {
            if_exists,
            name: db_name,
        };

        Ok(DfStatement::DropDatabase(drop))
    }

    /// Drop table.
    fn parse_drop_table(&mut self) -> Result<DfStatement, ParserError> {
        let if_exists = self.parser.parse_keywords(&[Keyword::IF, Keyword::EXISTS]);
        let table_name = self.parser.parse_object_name()?;

        let drop = DfDropTable {
            if_exists,
            name: table_name,
        };

        Ok(DfStatement::DropTable(drop))
    }

    // Parse 'use database' db name.
    fn parse_use_database(&mut self) -> Result<DfStatement, ParserError> {
        if !self.consume_token("USE") {
            return self.expected("Must USE", self.parser.peek_token());
        }

        let name = self.parser.parse_object_name()?;
        Ok(DfStatement::UseDatabase(DfUseDatabase { name }))
    }

    // Parse 'KILL statement'.
    fn parse_kill<const KILL_QUERY: bool>(&mut self) -> Result<DfStatement, ParserError> {
        Ok(DfStatement::KillStatement(DfKillStatement {
            object_id: self.parser.parse_identifier()?,
            kill_query: KILL_QUERY,
        }))
    }

    // Parse 'KILL statement'.
    fn parse_kill_query(&mut self) -> Result<DfStatement, ParserError> {
        match self.consume_token("KILL") {
            true if self.consume_token("QUERY") => self.parse_kill::<true>(),
            true if self.consume_token("CONNECTION") => self.parse_kill::<false>(),
            true => self.parse_kill::<false>(),
            false => self.expected("Must KILL", self.parser.peek_token()),
        }
    }

    fn parse_create_user(&mut self) -> Result<DfStatement, ParserError> {
        let if_not_exists =
            self.parser
                .parse_keywords(&[Keyword::IF, Keyword::NOT, Keyword::EXISTS]);
        let name = self.parser.parse_literal_string()?;
        let hostname = if self.consume_token("@") {
            self.parser.parse_literal_string()?
        } else {
            String::from("%")
        };

        let (auth_type, password) = self.get_auth_option()?;

        let create = DfCreateUser {
            if_not_exists,
            name,
            hostname,
            auth_type,
            password,
        };

        Ok(DfStatement::CreateUser(create))
    }

    fn parse_alter_user(&mut self) -> Result<DfStatement, ParserError> {
        let if_current_user = self.consume_token("USER")
            && self.parser.expect_token(&Token::LParen).is_ok()
            && self.parser.expect_token(&Token::RParen).is_ok();
        let name = if !if_current_user {
            self.parser.parse_literal_string()?
        } else {
            String::from("")
        };
        let hostname = if !if_current_user {
            if self.consume_token("@") {
                self.parser.parse_literal_string()?
            } else {
                String::from("%")
            }
        } else {
            String::from("")
        };

        let (auth_type, password) = self.get_auth_option()?;

        let alter = DfAlterUser {
            if_current_user,
            name,
            hostname,
            new_auth_type: auth_type,
            new_password: password,
        };

        Ok(DfStatement::AlterUser(alter))
    }

    fn parse_drop_user(&mut self) -> Result<DfStatement, ParserError> {
        let if_exists = self.parser.parse_keywords(&[Keyword::IF, Keyword::EXISTS]);
        let name = self.parser.parse_literal_string()?;
        let hostname = if self.consume_token("@") {
            self.parser.parse_literal_string()?
        } else {
            String::from("%")
        };
        let drop = DfDropUser {
            if_exists,
            name,
            hostname,
        };
        Ok(DfStatement::DropUser(drop))
    }

    fn get_auth_option(&mut self) -> Result<(AuthType, String), ParserError> {
        let exist_not_identified = self.parser.parse_keyword(Keyword::NOT);
        let exist_identified = self.consume_token("IDENTIFIED");
        let exist_with = self.consume_token("WITH");

        if exist_not_identified || !exist_identified {
            Ok((AuthType::None, String::from("")))
        } else {
            let auth_type = if exist_with {
                match self.parser.parse_literal_string()?.as_str() {
                    "no_password" => AuthType::None,
                    "plaintext_password" => AuthType::PlainText,
                    "sha256_password" => AuthType::Sha256,
                    "double_sha1_password" => AuthType::DoubleSha1,
                    unexpected => return parser_err!(format!("Expected auth type {}, found: {}", "'no_password'|'plaintext_password'|'sha256_password'|'double_sha1_password'", unexpected))
                }
            } else {
                AuthType::Sha256
            };

            if AuthType::None == auth_type {
                Ok((AuthType::None, String::from("")))
            } else if self.parser.parse_keyword(Keyword::BY) {
                let password = self.parser.parse_literal_string()?;
                if password.is_empty() {
                    return parser_err!("Missing password");
                }
                Ok((auth_type, password))
            } else {
                return parser_err!("Expected keyword BY");
            }
        }
    }

    fn parse_create_table(&mut self) -> Result<DfStatement, ParserError> {
        let if_not_exists =
            self.parser
                .parse_keywords(&[Keyword::IF, Keyword::NOT, Keyword::EXISTS]);
        let table_name = self.parser.parse_object_name()?;
        let (columns, _) = self.parse_columns()?;
        let engine = self.parse_table_engine()?;

        let mut table_properties = vec![];

        // parse table options: https://dev.mysql.com/doc/refman/8.0/en/create-table.html
        if self.consume_token("LOCATION") {
            self.parser.expect_token(&Token::Eq)?;
            let value = self.parse_value()?;
            table_properties.push(SqlOption {
                name: Ident::new("LOCATION"),
                value,
            })
        }

        let create = DfCreateTable {
            if_not_exists,
            name: table_name,
            columns,
            engine,
            options: table_properties,
        };

        Ok(DfStatement::CreateTable(create))
    }

    /// Parses the set of valid formats
    fn parse_table_engine(&mut self) -> Result<String, ParserError> {
        // TODO make ENGINE as a keyword
        if !self.consume_token("ENGINE") {
            return Ok("FUSE".to_string());
        }

        self.parser.expect_token(&Token::Eq)?;
        Ok(self.parser.next_token().to_string())
    }

    fn parse_show_create(&mut self) -> Result<DfStatement, ParserError> {
        match self.parser.next_token() {
            Token::Word(w) => match w.keyword {
                Keyword::TABLE => {
                    let table_name = self.parser.parse_object_name()?;

                    let show_create_table = DfShowCreateTable { name: table_name };
                    Ok(DfStatement::ShowCreateTable(show_create_table))
                }
                _ => self.expected("show create statement", Token::Word(w)),
            },
            unexpected => self.expected("show create statement", unexpected),
        }
    }

    fn parse_truncate(&mut self) -> Result<DfStatement, ParserError> {
        self.parser.next_token();
        match self.parser.next_token() {
            Token::Word(w) => match w.keyword {
                Keyword::TABLE => {
                    let table_name = self.parser.parse_object_name()?;
                    let trunc = DfTruncateTable { name: table_name };
                    Ok(DfStatement::TruncateTable(trunc))
                }
                _ => self.expected("truncate statement", Token::Word(w)),
            },
            unexpected => self.expected("truncate statement", unexpected),
        }
    }

    fn parse_privileges(&mut self) -> Result<UserPrivilege, ParserError> {
        let mut privileges = UserPrivilege::empty();
        loop {
            match self.parser.next_token() {
                Token::Word(w) => match w.keyword {
                    // Keyword::USAGE => privileges.set_privilege(UserPrivilegeType::Usage),
                    Keyword::CREATE => privileges.set_privilege(UserPrivilegeType::Create),
                    Keyword::SELECT => privileges.set_privilege(UserPrivilegeType::Select),
                    Keyword::INSERT => privileges.set_privilege(UserPrivilegeType::Insert),
                    Keyword::SET => privileges.set_privilege(UserPrivilegeType::Set),
                    Keyword::ALL => {
                        privileges.set_all_privileges();
                        // GRANT ALL [PRIVILEGES]
                        self.consume_token("PRIVILEGES");
                        break;
                    }
                    _ => return self.expected("privilege type", Token::Word(w)),
                },
                unexpected => return self.expected("privilege type", unexpected),
            };
            if !self.parser.consume_token(&Token::Comma) {
                break;
            }
        }
        Ok(privileges)
    }

    fn parse_grant(&mut self) -> Result<DfStatement, ParserError> {
        let privileges = self.parse_privileges()?;
        if !self.parser.parse_keyword(Keyword::ON) {
            return self.expected("keyword ON", self.parser.peek_token());
        }
        let on = self.parse_grant_object()?;
        if !self.parser.parse_keyword(Keyword::TO) {
            return self.expected("keyword TO", self.parser.peek_token());
        }
        let name = self.parser.parse_literal_string()?;
        let hostname = if self.consume_token("@") {
            self.parser.parse_literal_string()?
        } else {
            String::from("%")
        };
        let grant = DfGrantStatement {
            name,
            hostname,
            on,
            priv_types: privileges,
        };
        Ok(DfStatement::GrantPrivilege(grant))
    }

<<<<<<< HEAD
    /// Parse a possibly qualified, possibly quoted identifier or wild card, e.g.
    /// `*` or `myschema`.*. The sub string pattern like "db0%" is not in planned.
    fn parse_grant_object(&mut self) -> Result<DfGrantObject, ParserError> {
        let chunk0 = self.parse_grant_object_pattern_chunk()?;
        // "*" as current db or "table" with current db
        if !self.consume_token(".") {
            if chunk0.value == "*" {
                return Ok(DfGrantObject::Database(None));
            }
            return Ok(DfGrantObject::Table(None, chunk0.value));
        }
        let chunk1 = self.parse_grant_object_pattern_chunk()?;

        // *.* means global
        if chunk1.value == "*" && chunk0.value == "*" {
            return Ok(DfGrantObject::Global);
        }
        // *.table is not allowed
        if chunk0.value == "*" {
            return self.expected("whitespace", Token::Period);
        }
        // db.*
        if chunk1.value == "*" {
            return Ok(DfGrantObject::Database(Some(chunk0.value)));
        }
        // db.table
        Ok(DfGrantObject::Table(Some(chunk0.value), chunk1.value))
    }

    /// Parse a chunk from the object pattern, it might be * or an identifier
    pub fn parse_grant_object_pattern_chunk(&mut self) -> Result<Ident, ParserError> {
        if self.consume_token("*") {
            return Ok(Ident::new("*"));
        }
        let token = self.parser.peek_token();
        self.parser
            .parse_identifier()
            .or_else(|_| self.expected("identifier or *", token))
=======
    // copy into mycsvtable
    // from @my_ext_stage/tutorials/dataloading/contacts1.csv format CSV [options];
    fn parse_copy(&mut self) -> Result<DfStatement, ParserError> {
        self.parser.expect_keyword(Keyword::INTO)?;
        let name = self.parser.parse_object_name()?;
        let columns = self
            .parser
            .parse_parenthesized_column_list(IsOptional::Optional)?;
        self.parser.expect_keyword(Keyword::FROM)?;
        let location = self.parser.parse_literal_string()?;

        self.parser.expect_keyword(Keyword::FORMAT)?;
        let format = self.parser.next_token().to_string();

        let options = self.parse_options()?;

        Ok(DfStatement::Copy(DfCopy {
            name,
            columns,
            location,
            format,
            options,
        }))
    }

    fn parse_options(&mut self) -> Result<Vec<SqlOption>, ParserError> {
        let mut options = vec![];
        loop {
            let name = self.parser.parse_identifier();
            if name.is_err() {
                break;
            }
            let name = name.unwrap();
            self.parser.expect_token(&Token::Eq)?;
            let value = self.parse_value()?;
            options.push(SqlOption { name, value });
        }
        Ok(options)
>>>>>>> 9565a41f
    }

    fn consume_token(&mut self, expected: &str) -> bool {
        if self.parser.peek_token().to_string().to_uppercase() == *expected.to_uppercase() {
            self.parser.next_token();
            true
        } else {
            false
        }
    }

    fn replace_show_database(&self, expr: Expr) -> Expr {
        match expr {
            Expr::BinaryOp { left, op, right } => {
                let left_expr = match *left {
                    Expr::Identifier(ref v) if v.value.to_uppercase() == *"DATABASE" => {
                        Expr::Identifier(Ident::new("name"))
                    }
                    _ => self.replace_show_database(*left),
                };

                let right_expr = match *right {
                    Expr::Identifier(ref v) if v.value.to_uppercase() == *"DATABASE" => {
                        Expr::Identifier(Ident::new("name"))
                    }
                    _ => self.replace_show_database(*right),
                };

                Expr::BinaryOp {
                    left: Box::new(left_expr),
                    op,
                    right: Box::new(right_expr),
                }
            }
            _ => expr,
        }
    }
}<|MERGE_RESOLUTION|>--- conflicted
+++ resolved
@@ -796,7 +796,6 @@
         Ok(DfStatement::GrantPrivilege(grant))
     }
 
-<<<<<<< HEAD
     /// Parse a possibly qualified, possibly quoted identifier or wild card, e.g.
     /// `*` or `myschema`.*. The sub string pattern like "db0%" is not in planned.
     fn parse_grant_object(&mut self) -> Result<DfGrantObject, ParserError> {
@@ -835,7 +834,8 @@
         self.parser
             .parse_identifier()
             .or_else(|_| self.expected("identifier or *", token))
-=======
+    }
+
     // copy into mycsvtable
     // from @my_ext_stage/tutorials/dataloading/contacts1.csv format CSV [options];
     fn parse_copy(&mut self) -> Result<DfStatement, ParserError> {
@@ -874,7 +874,6 @@
             options.push(SqlOption { name, value });
         }
         Ok(options)
->>>>>>> 9565a41f
     }
 
     fn consume_token(&mut self, expected: &str) -> bool {
